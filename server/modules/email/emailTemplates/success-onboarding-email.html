--- conflicted
+++ resolved
@@ -1,13 +1,8 @@
 <p><b>Developer Placement Notification</b></p>
 
 <p>
-<<<<<<< HEAD
-  This is to notify you that ${developerName}, ${developerEmail}, ${developerEmail},
-  has been placed with ${partnerName} ,${partnerLocation}.
-=======
   This is to notify you that ${developerName}, ${developerEmail}, ${developerLocation},
   has been placed with ${partnerName}, ${partnerLocation}.
->>>>>>> 584890c9
 </p>
 
 Their expected start date is ${startDate}

<<<<<<< HEAD
import fs from 'fs';
import path from 'path';
=======
>>>>>>> ea096dc7
import { findPartnerById } from '../modules/allocations';
import { sendPlacementFetchAlertEmail } from '../modules/email/emailModule';

export const FAILED_COUNT_NUMBER = 0;

/**
 * @desc Retrieves necessary info. to be sent via email for any given placement
 * @param {oject} placement A placement instance from allocation
 * @returns {object} Mail info to be sent
 */
export const getMailInfo = async (placement) => {
  const {
    fellow: { name: developerName, email: developerEmail, location: developerLocation },
    client_name: partnerName,
    client_id: partnerId,
    end_date: rollOffDate,
    start_date: dateStart,
  } = placement;
  const { location: partnerLocation } = await findPartnerById(partnerId);
  return {
    developerName,
    partnerName,
    developerEmail,
    developerLocation,
    partnerLocation,
    rollOffDate,
    startDate: dateStart === '' ? 'not specified' : dateStart,
  };
};

/**
<<<<<<< HEAD
 * @desc increases fail count by one
 * @returns {void}
 */
/* istanbul ignore next */
export const increaseFailCount = () => {
  number += 1;
=======
 * @desc Checks fail count then calls method to send failure email
 * @param {string} failCount Info about the number of times fetching placements has failed
 * @returns {Object} message about email being sent
 */
export const checkFailureCount = async (failCount) => {
  if (failCount >= parseInt(process.env.FETCH_FAIL_AUTOMATION_COUNT, 10)) {
    await sendPlacementFetchAlertEmail();
    return { message: 'Email sent successfully' };
  }
  return { message: 'Max failures not reached yet' };
>>>>>>> ea096dc7
};

/**
 * @desc Executes email functions for an email automation
 *
 * @param {Array} emailFunctions List of functions to execute for the automation
 * @param {Object} placement Placement data with which to execute automation
 *
 * @returns {void}
 */
<<<<<<< HEAD
const sendPlacementFetchEmail = (receiver) => {
=======
export async function executeEmailAutomation(emailFunctions, placement) {
>>>>>>> ea096dc7
  try {
    const mailInfo = await getMailInfo(placement);
    await Promise.all(emailFunctions.map(func => func(mailInfo)));
    // write automation success to database
  } catch (error) {
    // write automation failure to database
  }
<<<<<<< HEAD
};
/**
 * @desc Checks fail count then calls method to send failure email
 * @returns {void}
 */
/* istanbul ignore next */
export const checkFailureCount = () => {
  // eslint-disable-next-line radix
  if (number >= parseInt(process.env.RESTART_TIME)) {
    sendPlacementFetchEmail(receiverEmail);
  }
};

/**
 * @desc Executes email functions for an email automation
 *
 * @param {Array} emailFunctions List of functions to execute for the automation
 * @param {Object} placement Placement data with which to execute automation
 *
 * @returns {void}
 */
export async function executeEmailAutomation(emailFunctions, placement) {
  try {
    const mailInfo = await getMailInfo(placement);
    await Promise.all(emailFunctions.map(func => func(mailInfo)));
    // write automation success to database
  } catch (error) {
    // write automation failure to database
  }
=======
>>>>>>> ea096dc7
}<|MERGE_RESOLUTION|>--- conflicted
+++ resolved
@@ -1,8 +1,3 @@
-<<<<<<< HEAD
-import fs from 'fs';
-import path from 'path';
-=======
->>>>>>> ea096dc7
 import { findPartnerById } from '../modules/allocations';
 import { sendPlacementFetchAlertEmail } from '../modules/email/emailModule';
 
@@ -34,14 +29,6 @@
 };
 
 /**
-<<<<<<< HEAD
- * @desc increases fail count by one
- * @returns {void}
- */
-/* istanbul ignore next */
-export const increaseFailCount = () => {
-  number += 1;
-=======
  * @desc Checks fail count then calls method to send failure email
  * @param {string} failCount Info about the number of times fetching placements has failed
  * @returns {Object} message about email being sent
@@ -52,41 +39,6 @@
     return { message: 'Email sent successfully' };
   }
   return { message: 'Max failures not reached yet' };
->>>>>>> ea096dc7
-};
-
-/**
- * @desc Executes email functions for an email automation
- *
- * @param {Array} emailFunctions List of functions to execute for the automation
- * @param {Object} placement Placement data with which to execute automation
- *
- * @returns {void}
- */
-<<<<<<< HEAD
-const sendPlacementFetchEmail = (receiver) => {
-=======
-export async function executeEmailAutomation(emailFunctions, placement) {
->>>>>>> ea096dc7
-  try {
-    const mailInfo = await getMailInfo(placement);
-    await Promise.all(emailFunctions.map(func => func(mailInfo)));
-    // write automation success to database
-  } catch (error) {
-    // write automation failure to database
-  }
-<<<<<<< HEAD
-};
-/**
- * @desc Checks fail count then calls method to send failure email
- * @returns {void}
- */
-/* istanbul ignore next */
-export const checkFailureCount = () => {
-  // eslint-disable-next-line radix
-  if (number >= parseInt(process.env.RESTART_TIME)) {
-    sendPlacementFetchEmail(receiverEmail);
-  }
 };
 
 /**
@@ -105,6 +57,4 @@
   } catch (error) {
     // write automation failure to database
   }
-=======
->>>>>>> ea096dc7
 }
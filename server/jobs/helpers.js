import fs from 'fs';
import path from 'path';
/* eslint-disable import/prefer-default-export */

import { findPartnerById } from '../modules/allocations';
import emailTransport from '../modules/email/emailTransport';
import constructMailOptions from '../modules/email/emailModule';

const getEmailTemplate = emailTemplate => path.join(__dirname, `../modules/email/emailTemplates/${emailTemplate}`);
const placementFilTemplate = getEmailTemplate('placement-fail-email.html');
const receiverEmail = process.env.SUPPORT_EMAIL;
let number = 1;

/**
 * @desc Retrieves necessary info. to be sent via email for any given placement
 *
 * @param {oject} placement A placement instance from allocation
 *
 * @returns {object} Mail info to be sent
 */
export const getMailInfo = async (placement) => {
  const {
    fellow: { name: developerName, email: developerEmail, location: developerLocation },
    client_name: partnerName,
    client_id: partnerId,
    end_date: rollOffDate,
    start_date: dateStart,
  } = placement;
  const { location: partnerLocation } = await findPartnerById(partnerId);
  return {
    developerName,
    partnerName,
    developerEmail,
    developerLocation,
    partnerLocation,
    rollOffDate,
    startDate: dateStart === '' ? 'not specified' : dateStart,
  };
};

<<<<<<< HEAD

const increaseFailCount = () => {
  // eslint-disable-next-line radix
  number += 1;
};

/**
 * @function sendPlacementFetchEmail
 * @desc Send email to ESA if fetching placements fails constantly
 * @param {string} receiver Info about the mail to be sent
 *
 * @returns {Object} Fail status if the operation fails
 */

const sendPlacementFetchEmail = (receiver) => {
  try {
    const mailOptions = constructMailOptions({
      sendTo: receiver,
      emailSubject: 'Allocations placement data error',
      // eslint-disable-next-line no-eval
      emailBody: eval(`\`${fs.readFileSync(placementFilTemplate).toString()}\``),
    });
    emailTransport.sendMail(mailOptions);
  } catch (error) {
    return { status: 'fail', message: error };
  }
};

const checkFailureCount = () => {
  // eslint-disable-next-line radix
  if (number >= parseInt(process.env.RESTART_TIME)) {
    sendPlacementFetchEmail(receiverEmail);
  }
};

export default { checkFailureCount, increaseFailCount };
=======
/**
 * @desc Executes email functions for an email automation
 *
 * @param {Array} emailFunctions List of functions to execute for the automation
 * @param {Object} placement Placement data with which to execute automation
 *
 * @returns {void}
 */
export async function executeEmailAutomation(emailFunctions, placement) {
  try {
    const mailInfo = await getMailInfo(placement);
    await Promise.all(emailFunctions.map(func => func(mailInfo)));
    // write automation success to database
  } catch (error) {
    // write automation failure to database
  }
}
>>>>>>> 6911ede2
<|MERGE_RESOLUTION|>--- conflicted
+++ resolved
@@ -1,7 +1,5 @@
 import fs from 'fs';
 import path from 'path';
-/* eslint-disable import/prefer-default-export */
-
 import { findPartnerById } from '../modules/allocations';
 import emailTransport from '../modules/email/emailTransport';
 import constructMailOptions from '../modules/email/emailModule';
@@ -13,9 +11,7 @@
 
 /**
  * @desc Retrieves necessary info. to be sent via email for any given placement
- *
  * @param {oject} placement A placement instance from allocation
- *
  * @returns {object} Mail info to be sent
  */
 export const getMailInfo = async (placement) => {
@@ -38,10 +34,12 @@
   };
 };
 
-<<<<<<< HEAD
-
-const increaseFailCount = () => {
-  // eslint-disable-next-line radix
+/**
+ * @desc increases fail count by one
+ * @returns {void}
+ */
+/* istanbul ignore next */
+export const increaseFailCount = () => {
   number += 1;
 };
 
@@ -52,7 +50,6 @@
  *
  * @returns {Object} Fail status if the operation fails
  */
-
 const sendPlacementFetchEmail = (receiver) => {
   try {
     const mailOptions = constructMailOptions({
@@ -66,16 +63,18 @@
     return { status: 'fail', message: error };
   }
 };
-
-const checkFailureCount = () => {
+/**
+ * @desc Checks fail count then calls method to send failure email
+ * @returns {void}
+ */
+/* istanbul ignore next */
+export const checkFailureCount = () => {
   // eslint-disable-next-line radix
   if (number >= parseInt(process.env.RESTART_TIME)) {
     sendPlacementFetchEmail(receiverEmail);
   }
 };
 
-export default { checkFailureCount, increaseFailCount };
-=======
 /**
  * @desc Executes email functions for an email automation
  *
@@ -92,5 +91,4 @@
   } catch (error) {
     // write automation failure to database
   }
-}
->>>>>>> 6911ede2
+}
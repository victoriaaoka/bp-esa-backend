--- conflicted
+++ resolved
@@ -39,12 +39,7 @@
  * @returns {void}
  */
 /* istanbul ignore next */
-<<<<<<< HEAD
-const increaseFailCount = () => {
-  // eslint-disable-next-line radix
-=======
 export const increaseFailCount = () => {
->>>>>>> 5d7ce548
   number += 1;
 };
 
@@ -55,10 +50,6 @@
  *
  * @returns {Object} Fail status if the operation fails
  */
-<<<<<<< HEAD
-/* istanbul ignore next */
-=======
->>>>>>> 5d7ce548
 const sendPlacementFetchEmail = (receiver) => {
   try {
     const mailOptions = constructMailOptions({
@@ -77,11 +68,7 @@
  * @returns {void}
  */
 /* istanbul ignore next */
-<<<<<<< HEAD
-const checkFailureCount = () => {
-=======
 export const checkFailureCount = () => {
->>>>>>> 5d7ce548
   // eslint-disable-next-line radix
   if (number >= parseInt(process.env.RESTART_TIME)) {
     sendPlacementFetchEmail(receiverEmail);
@@ -104,10 +91,4 @@
   } catch (error) {
     // write automation failure to database
   }
-<<<<<<< HEAD
-}
-
-export default { checkFailureCount, increaseFailCount };
-=======
-}
->>>>>>> 5d7ce548
+}
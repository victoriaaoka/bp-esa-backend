{
  "name": "bp-esa-backend",
  "version": "1.0.0",
  "description": "Engagement Support Automation ",
  "main": "index.js",
  "scripts": {
    "start": "npm run build && node ./build/index.js",
    "start:dev": "nodemon ./server/index --exec babel-node --watch ./server",
    "build-babel": "babel -d ./build ./server -s",
    "clean": "rm -rf build && mkdir build",
    "build": "npm run clean && npm run build-babel",
    "test:dev": "mocha --recursive test/* --compilers js:babel-core/register --timeout 10000",
    "lint:dev": "eslint ."
  },
  "repository": {
    "type": "git",
    "url": "git+https://github.com/Bopchy/bp-esa-backend.git"
  },
  "author": "",
  "license": "ISC",
  "bugs": {
    "url": "https://github.com/Bopchy/bp-esa-backend/issues"
  },
  "homepage": "https://github.com/Bopchy/bp-esa-backend#readme",
  "dependencies": {
    "body-parser": "^1.18.3",
    "dotenv": "^6.0.0",
    "express": "^4.16.3",
    "morgan": "^1.9.0",
    "pg": "^7.4.3",
    "pg-hstore": "^2.3.2",
    "sequelize": "^4.38.0",
<<<<<<< HEAD
    "babel-cli": "^6.26.0",
    "babel-core": "^6.26.3"
=======
    "sequelize-cli": "^4.0.0"
>>>>>>> 9ff3a849
  },
  "devDependencies": {
    "babel-cli": "^6.26.0",
    "babel-core": "^6.26.3",
    "babel-preset-env": "^1.7.0",
    "chai": "^4.1.2",
    "eslint": "^4.19.1",
    "eslint-config-airbnb-base": "^13.0.0",
    "eslint-plugin-import": "^2.13.0",
    "expect": "^23.5.0",
    "mocha": "^5.2.0",
    "nodemon": "^1.17.5",
    "prettier-eslint": "^8.8.2",
    "sequelize-test-helpers": "^1.0.3",
    "sinon": "^6.1.5",
    "sinon-chai": "^3.2.0"
  }
}<|MERGE_RESOLUTION|>--- conflicted
+++ resolved
@@ -30,12 +30,10 @@
     "pg": "^7.4.3",
     "pg-hstore": "^2.3.2",
     "sequelize": "^4.38.0",
-<<<<<<< HEAD
     "babel-cli": "^6.26.0",
-    "babel-core": "^6.26.3"
-=======
+    "babel-core": "^6.26.3",
+    "babel-preset-env": "^1.7.0",
     "sequelize-cli": "^4.0.0"
->>>>>>> 9ff3a849
   },
   "devDependencies": {
     "babel-cli": "^6.26.0",

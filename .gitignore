--- conflicted
+++ resolved
@@ -1,10 +1,6 @@
 build
 node_modules/
-<<<<<<< HEAD
+test.js
 .env
 package-lock.json
-=======
-test.js
-.env
-.vscode/
->>>>>>> 9440e7c7
+.vscode/